---
slug: tabulizer
title: Release 'open' data from their PDF prisons using tabulizer
author: Thomas J. Leeper
topicid: 663
date: '2017-04-18'
tags:
  - community
  - software
  - open data
  - PDF
  - tabulizer
  - data extraction
  - Software Peer Review
---



<<<<<<< HEAD
There is no problem in science quite as frustrating as *other peoples' data*. Whether it's malformed spreadsheets, disorganized documents, proprietary file formats, data without metadata, or any other data scenario created by someone else, [scientists have taken to Twitter to complain about it](https://twitter.com/hashtag/otherpeoplesdata?src=hash). As a political scientist who regularly encounters so-called "open data" in PDFs, this problem is particularly irritating. PDFs may have "portable" in their name, making them display consistently on various platforms, but that portability means any information contained in a PDF is irritatingly difficult to extract computationally. Encountering "open data" PDFs therefore makes me shout things like this repeatedly.
=======
There is no problem in science quite as frustrating as *other peoples' data*. Whether it's malformed spreadsheets, disorganized documents, proprietary file formats, data without metadata, or any other data scenario created by someone else, [scientists have taken to Twitter to complain about it](https://twitter.com/hashtag/otherpeoplesdata?src=hash). As a political scientist who regularly encounters so-called "open data" in PDFs, this problem is particularly irritating. PDFs may have "portable" in their name, making them display consistently on various platforms, but that portability means any information contained in a PDF is irritatingly difficult to extract computationally. 
>>>>>>> c32c049d

What can we do about such data other than extract it by hand? One answer is rely on [`tabulizer`](https://github.com/ropensci/tabulizer) a package I submitted to rOpenSci that reduces some and often all of the hassle of extracting tabular data locked inside PDFs.

## What is `tabulizer`?

`tabulizer` provides R bindings to [the tabula-java library](https://github.com/tabulapdf/tabula-java), the open-source java library that powers [Tabula](https://tabula.technology/) (source code on [GitHub](https://github.com/tabulapdf/tabula)). What this means is that `tabulizer` relies directly on the underlying java classes that power Tabula without the need for system calls or the need to explicitly install Tabula on your system. (A potential downside is the need to handle intricacies of rJava - R's interface to Java, which I discuss in depth below.)

Tabula is an extremely powerful tool for extracting tabular data locked in PDFs. It's an incredibly valuable tool because the PDF file specification does not have a "table" representation. Instead, PDFs simply represent tables through the fixed positioning of text into rows and columns. Thus, unlike HTML, Word (.docx), or Open Document (.odt) file formats, there is no easy programmatic way to identify a table in a PDF. Tabula thus implements novel algorithms for identifying rows and columns of data and extracting them. `tabulizer` just provides a thin R layer on top of this power Java code.

Unfortunately, this means that `tabulizer` is not a universal solution to data trapped in PDFs. In particular, it can only identify and extract tables that are represented as *text* in a PDF:

{{< tweet 510056437033091074 >}}

If a PDF is a scan of a document or the table is actually an image embedded in the PDF, tabula - and thus `tabulizer` - are useless. In those cases, users might want to check out the OCR functionality of [tesseract](https://github.com/ropensci/tesseract), which Jeroen Ooms developed for rOpenSci and [discussed previously on this blog](/blog/2016/11/16/tesseract).

But it does mean that a substantial amount of difficult-to-parse tabular information in PDFs is now readily and quickly accessible via just one `tabulizer` function: `extract_tables()`.

## Installation

`tabulizer` is not yet on CRAN. (It's CRAN-ready but due to some underlying developments that are ongoing in the tabula-java library, I'm waiting for a formal release.) In the meantime, it's possible to install `tabulizer` directly from GitHub.

Before doing that, I would encourage users to make sure they have rJava installed (from CRAN) and that it works correctly on their platform. A lot of users report difficulties installing `tabulizer` that ultimately boil down to being Java and rJava issues that need to be resolved first. The [package README](https://github.com/ropensci/tabulizer#installation) provides a number of details on installation, which requires a strictly ordered set of steps:

 1. Install the Java Development Kit, if you don't already have it on your system. (Note that the JDK is different from the Java Runtime Environment (JRE) that you almost certainly already have.) Details of how to do this vary a lot between platforms, so see the [README](https://github.com/ropensci/tabulizer#installation) for details.
 2. Install rJava using `install.packages("rJava")` and resolve any issues surrounding the `JAVA_HOME` environment variable that may need to be set before and/or after installing rJava. Again, see the [README](https://github.com/ropensci/tabulizer#installation) or [various question/answer pairs on StackOverflow](http://stackoverflow.com/search?q=%5Br%5D+rjava+install) for platform-specific instructions.
 3. Install `tabulizer` and `tabulizerjars` (the package containing the tabula java library) using your favorite GitHub package installer:

```R
library("ghit")
ghit::install_github(c("ropensci/tabulizerjars","ropensci/tabulizer"))
```

This should work. If not, set `verbose = TRUE` in `ghit::install_github()` to identify the source of any issues. Some common problems are the dependency on the **png** package, which might need to be installed first. On Windows (depending on your version of R and how it was installed) may require setting `INSTALL_opts = "--no-multiarch"` in `ghit::install_github()`.

If none of these steps work, scroll through [the GitHub issues page](https://github.com/ropensci/tabulizer/issues?utf8=%E2%9C%93&q=is%3Aissue) for anyone experiencing a similar problem and, if not resolved in any of those discussions, feel free to open an issue on GitHub describing your problem including the fully verbose output of `install_github()` and your `sessionInfo()`.

## Unlocking elections data with `tabulizer`

Elections data are the bread and butter of a lot of quantitative political science research. Many researchers in my field need to know how many citizens voted and for whom in order to make sense of campaigns, election integrity, partisanship, and so forth. Yet a substantial amount of election-related data is locked in government-produced PDFs. Worse, national, state, and local governments have little to no standardization in the formatting of elections data, meaning even if one could figure out a computational strategy for extracting one kind of data about elections in one year from one state, that computational strategy would likely be useless in the same state in another year or in any other state. Elections provide a fantastic and highly visible example of "open" government data that's not really open or usable at all.

As a simple example, [this PDF from the California Secretary of State's office](https://elections.cdn.sos.ca.gov/sov/2016-general/sov/04-historical-voter-reg-participation.pdf) contains historical voter registration and turnout data in a well-formatted table. Why this is a PDF nobody knows. But extracting the tables using `tabulizer`'s `extract_tables()` function is a breeze with no need to even download the file:


```r
library("tabulizer")
sos_url <- "https://elections.cdn.sos.ca.gov/sov/2016-general/sov/04-historical-voter-reg-participation.pdf"
tab1 <- extract_tables(sos_url)
str(tab1)
```

```
## List of 2
##  $ : chr [1:58, 1:9] "" "Election Date" "Nov. 8, 1910" "Nov. 5, 1912 P" ...
##  $ : chr [1:6, 1:9] "" "Election Date" "Nov. 2, 2010" "Nov. 6, 2012 P" ...
```

The (default) result is a list of two matrices, each containing the tables from pages 1 and 2 of the document, respectively. A couple of quick cleanups and this becomes a well-formatted data frame:


```r
# save header
h <- tab1[[1]][2,]
# remove headers in first table
tab1[[1]] <- tab1[[1]][-c(1,2),]
# remove duplicated header in second table
tab1[[2]] <- tab1[[2]][-c(1,2),]
# merge into one table
tab1df <- setNames(as.data.frame(do.call("rbind", tab1), stringsAsFactors = FALSE), h)
str(tab1df)
```

```
## 'data.frame':	60 obs. of  9 variables:
##  $ Election Date: chr  "Nov. 8, 1910" "Nov. 5, 1912 P" "Nov. 3, 1914" "Nov. 7, 1916 P" ...
##  $ Eligible     : chr  "725,000" "1,569,000" "1,726,000" "1,806,000" ...
##  $ Democratic   : chr  "*" "*" "*" "*" ...
##  $ Republican   : chr  "*" "*" "*" "*" ...
##  $ Other        : chr  "*" "*" "*" "*" ...
##  $ Total        : chr  "*" "987,368" "1,219,345" "1,314,446" ...
##  $ Total Votes  : chr  "393,893" "707,776" "961,868" "1,045,858" ...
##  $ Registered   : chr  "*" "71.68%" "78.88%" "79.57%" ...
##  $ Eligible     : chr  "54.33%" "45.11%" "55.73%" "57.91%" ...
```

Which is very easy to then quickly turn into a time-series visualization of registration rates:


```r
library("ggplot2")
years <- regexpr("[[:digit:]]{4}",tab1df[["Election Date"]])
tab1df$Year <- as.numeric(regmatches(tab1df[["Election Date"]], years))
tab1df$RegPerc <- as.numeric(gsub("%", "", tab1df$Registered))
```

```
## Warning: NAs introduced by coercion
```

```r
ggplot(tab1df, aes(x = Year, y = RegPerc)) +
  geom_line() + ylim(c(0,100)) + ylab("% Registered") +
  ggtitle("California Voter Registration, by Year")
```

```
## Warning: Removed 1 rows containing missing values (geom_path).
```

![plot of chunk example1plot](Gkbc1VO.png)

## Optional arguments

The `extract_tables()` has several arguments that control extraction and the return value of the function. They performed reasonably well here, but it's worth seeing a few of the other options. The `method` argument controls the return value. For extremely well-formatted tables, setting this to "data.frame" can be convenient, though it doesn't work perfectly here:


```r
str(tab2 <- extract_tables(sos_url, method = "data.frame"))
```

```
## List of 2
##  $ :'data.frame':	57 obs. of  9 variables:
##   ..$ X        : chr [1:57] "Election Date" "Nov. 8, 1910" "Nov. 5, 1912 P" "Nov. 3, 1914" ...
##   ..$ X.1      : chr [1:57] "Eligible" "725,000" "1,569,000" "1,726,000" ...
##   ..$ X.2      : chr [1:57] "Democratic" "*" "*" "*" ...
##   ..$ X.3      : chr [1:57] "Republican" "*" "*" "*" ...
##   ..$ X.4      : chr [1:57] "Other" "*" "*" "*" ...
##   ..$ X.5      : chr [1:57] "Total" "*" "987,368" "1,219,345" ...
##   ..$ X.6      : chr [1:57] "Total Votes" "393,893" "707,776" "961,868" ...
##   ..$ Turnout  : chr [1:57] "Registered" "*" "71.68%" "78.88%" ...
##   ..$ Turnout.1: chr [1:57] "Eligible" "54.33%" "45.11%" "55.73%" ...
##  $ :'data.frame':	5 obs. of  9 variables:
##   ..$ X        : chr [1:5] "Election Date" "Nov. 2, 2010" "Nov. 6, 2012 P" "Nov. 4, 2014" ...
##   ..$ X.1      : chr [1:5] "Eligible" "23,551,699" "23,802,577" "24,288,145" ...
##   ..$ X.2      : chr [1:5] "Democratic" "7,620,240" "7,966,422" "7,708,683" ...
##   ..$ X.3      : chr [1:5] "Republican" "5,361,875" "5,356,608" "5,005,422" ...
##   ..$ X.4      : chr [1:5] "Other" "4,303,768" "4,922,940" "5,089,718" ...
##   ..$ X.5      : chr [1:5] "Total" "17,285,883" "18,245,970" "17,803,823" ...
##   ..$ X.6      : chr [1:5] "Total Votes" "10,300,392" "13,202,158" "7,513,972" ...
##   ..$ Turnout  : chr [1:5] "Registered" "59.59%" "72.36%" "42.20%" ...
##   ..$ Turnout.1: chr [1:5] "Eligible" "43.74%" "55.47%" "30.94%" ...
```

Setting `method = "character"` returns a list of character vectors with white space reflecting the positioning of text within the PDF's tabular representation:


```r
str(tab3 <- extract_tables(sos_url, method = "character"))
```

```
## List of 2
##  $ : chr "\t\t\t\t\t\t\tTurnout\tTurnout\nElection Date\tEligible\tDemocratic\tRepublican\tOther\tTotal\tTotal Votes\tRegistered\tEligibl"| __truncated__
##  $ : chr "\t\t\t\t\t\t\tTurnout\tTurnout\nElection Date\tEligible\tDemocratic\tRepublican\tOther\tTotal\tTotal Votes\tRegistered\tEligibl"| __truncated__
```

This argument can also be set to `"csv"`, `"tsv"`, or `"json"` to use a java-level utility to write the table to files in the working directory but this tends to be inconvenient. (For advanced users, `method = "asis"` returns an rJava object reference for those who want to manipulate the Java representation of the table directly.)

The other most important option to be aware of is `guess`, which indicates whether a column-finding algorithm should be used to identify column breaks. This should almost always be `TRUE`, setting it to `FALSE` will tend to return a less useful structure:


```r
head(extract_tables(sos_url, guess = FALSE)[[1]], 10)
```

```
##       [,1]
##  [1,] ""
##  [2,] ""
##  [3,] ""
##  [4,] ""
##  [5,] "Election Date"
##  [6,] "Nov. 8, 1910"
##  [7,] "Nov. 5, 1912 P"
##  [8,] "Nov. 3, 1914"
##  [9,] "Nov. 7, 1916 P"
## [10,] "Nov. 5, 1918"
##       [,2]
##  [1,] "HISTORICAL VOTER REGISTRATION AND"
##  [2,] "PARTICIPATION IN STATEWIDE GENERAL ELECTIONS 1910-2016"
##  [3,] "Registration Votes Cast"
##  [4,] "Turnout"
##  [5,] "Eligible Democratic Republican Other Total Total Votes Registered"
##  [6,] "725,000 * * * *393,893*"
##  [7,] "1,569,000 * * * 987,368 707,776 71.68%"
##  [8,] "1,726,000 * * * 1,219,345 961,868 78.88%"
##  [9,] "1,806,000 * * * 1,314,446 1,045,858 79.57%"
## [10,] "1,918,000 * * * 1,203,898 714,525 59.35%"
##       [,3]
##  [1,] ""
##  [2,] ""
##  [3,] ""
##  [4,] "Turnout"
##  [5,] "Eligible"
##  [6,] "54.33%"
##  [7,] "45.11%"
##  [8,] "55.73%"
##  [9,] "57.91%"
## [10,] "37.25%"
```

However, it can be useful if users want to specify the locations of tables manually. The `area` argument allows users to specifying a `c(top,left,bottom,right)` vector of coordinates for the location of tables on a page (which is useful if pages also contain other non-tabular content); setting `columns` with `guess = FALSE` indicates where the column breaks are within a table. With a little care in specifying column positions we can successfully separate the "P" flags specifying Presidential elections that were earlier concatenated with the election dates:


```r
cols <- list(c(76,123,126,203,249,297,342,392,453,498,548))
tab4 <- extract_tables(sos_url, guess = FALSE, columns = cols)

# save header
h <- tab4[[1]][5,-1]
# clean tables
tab4[[1]] <- tab4[[1]][-c(1:5,62),-1]
tab4[[2]] <- tab4[[2]][-c(1:5,10:17),-1]
# merge into one table
tab4df <- setNames(as.data.frame(do.call("rbind", tab4), stringsAsFactors = FALSE), h)
str(tab4df)
```

```
## 'data.frame':	60 obs. of  10 variables:
##  $ Election Date: chr  "Nov. 8, 1910" "Nov. 5, 1912" "Nov. 3, 1914" "Nov. 7, 1916" ...
##  $              : chr  "" "P" "" "P" ...
##  $ Eligible     : chr  "725,000" "1,569,000" "1,726,000" "1,806,000" ...
##  $ Democratic   : chr  "*" "*" "*" "*" ...
##  $ Republican   : chr  "*" "*" "*" "*" ...
##  $ Other        : chr  "*" "*" "*" "*" ...
##  $ Total        : chr  "*" "987,368" "1,219,345" "1,314,446" ...
##  $ Total Votes  : chr  "393,893" "707,776" "961,868" "1,045,858" ...
##  $ Registered   : chr  "*" "71.68%" "78.88%" "79.57%" ...
##  $ Eligible     : chr  "54.33%" "45.11%" "55.73%" "57.91%" ...
```

Figuring out columns positions and/or table areas is quite challenging to do by hand, so the `locate_areas()` provides an interactive interface for identifying areas. It returns lists of coordinates for specific table areas. A higher-level function, `extract_areas()`, connects that GUI directly to `extract_tables()` to return the tables within specified areas. Two other functions can be useful in this respect: `get_n_pages()` indicates the number of pages in a PDF and `get_page_dims()` indicates the dimensions of the pages.

## Some other functionality

In addition to the core functionality around `extract_tables()`, `tabulizer` also provides some functions for working with PDFs that might be useful to those trapped in other peoples' data. We'll download the file first just to save some time:


```r
tmp <- tempfile(fileext = ".pdf")
download.file(sos_url, destfile = tmp, mode = "wb", quiet = TRUE)
```

The `extract_text()` function extracts text content of the PDF, separately by page, as character strings:


```r
extract_text(tmp)
```

```
## [1] "4Election Date Eligible Democratic Republican Other         Total Total Votes\r\nTurnout \r\nRegistered\r\nTurnout \r\nEligible\r\nNov. 8, 1910 725,000 * * *             *    393,893              * 54.33%\r\nNov. 5, 1912 P 1,569,000 * * * 987,368 707,776 71.68% 45.11%\r\nNov. 3, 1914 1,726,000 * * * 1,219,345 961,868 78.88% 55.73%\r\nNov. 7, 1916 P 1,806,000 * * * 1,314,446 1,045,858 79.57% 57.91%\r\nNov. 5, 1918 1,918,000 * * * 1,203,898 714,525 59.35% 37.25%\r\nNov. 2, 1920 P 2,090,000 * * * 1,374,184 987,632 71.87% 47.26%\r\nNov. 7, 1922 2,420,000 319,107 968,429 244,848 1,532,384 1,000,997 65.32% 41.36%\r\nNov. 4, 1924 P 2,754,000 397,962 1,183,672 240,723 1,822,357 1,336,598 73.34% 48.53%\r\nNov. 2, 1926 2,989,000 410,290 1,298,062 204,510 1,912,862 1,212,452 63.38% 40.56%\r\nNov. 6, 1928 P 3,240,000 592,161 1,535,751 185,904 2,313,816 1,846,077 79.78% 56.98%\r\nNov. 4, 1930 3,463,000 456,096 1,638,575 150,557 2,245,228 1,444,872 64.35% 41.72%\r\nNov. 8, 1932 P 3,573,000 1,161,482 1,565,264 162,267 2,889,013 2,330,132 80.65% 65.22%\r\nNov. 6, 1934 3,674,000 1,555,705 1,430,198 154,211 3,140,114 2,360,916 75.19% 64.26%\r\nNov. 3, 1936 P 3,844,000 1,882,014 1,244,507 127,300 3,253,821 2,712,342 83.36% 70.56%\r\nNov. 8, 1938 4,035,000 2,144,360 1,293,929 173,127 3,611,416 2,695,904 74.65% 66.81%\r\nNov. 5, 1940 P 4,214,000 2,419,628 1,458,373 174,394 4,052,395 3,300,410 81.44% 78.32%\r\nNov. 3, 1942 4,693,000 2,300,206 1,370,069 150,491 3,820,776 2,264,288 59.26% 48.25%\r\nNov. 7, 1944 P 5,427,000 2,418,965 1,548,395 173,971 4,141,331 3,566,734 86.13% 65.72%\r\nNov. 5, 1946 5,800,000 2,541,720 1,637,246 204,997 4,383,963 2,759,641 62.95% 47.58%\r\nNov. 2, 1948 P 6,106,000 2,892,222 1,908,170 261,605 5,061,997 4,076,981 80.54% 66.77%\r\nNov. 7, 1950 6,458,000 3,062,205 1,944,812 237,820 5,244,837 3,845,757 73.32% 59.55%\r\nNov. 4, 1952 P 7,033,000 3,312,668 2,455,713 229,919 5,998,300 5,209,692 86.85% 74.07%\r\nNov. 2, 1954 7,565,000 3,266,831 2,415,249 203,157 5,885,237 4,101,692 69.69% 54.22%\r\nNov. 6, 1956 P 8,208,000 3,575,635 2,646,249 186,937 6,408,821 5,547,621 86.56% 67.59%\r\nNov. 4, 1958 8,909,000 3,875,630 2,676,565 200,226 6,752,421 5,366,053 79.47% 60.23%\r\nNov. 8, 1960 P 9,587,000 4,295,330 2,926,408 242,888 7,464,626 6,592,591 88.32% 68.77%\r\nNov. 6, 1962 10,305,000 4,289,997 3,002,038 239,176 7,531,211 5,929,602 78.73% 57.54%\r\nNov. 3, 1964 P 10,959,000 4,737,886 3,181,272 264,985 8,184,143 7,233,067 88.38% 66.00%\r\nNov. 8, 1966 11,448,000 4,720,597 3,350,990 269,281 8,340,868 6,605,866 79.20% 57.70%\r\nNov. 5, 1968 P 11,813,000 4,682,661 3,462,131 442,881 8,587,673 7,363,711 85.75% 62.34%\r\nNov. 3, 1970 12,182,000 4,781,282 3,469,046 456,019 8,706,347 6,633,400 76.19% 54.45%\r\nNov. 7, 1972 P 13,322,000 5,864,745 3,840,620 760,850 10,466,215 8,595,950 82.13% 64.52%\r\nNov. 6, 1973 S 13,512,000 5,049,959 3,422,291 617,569 9,089,819 4,329,017 47.62% 32.04%\r\nNov. 5, 1974 13,703,000 5,623,831 3,574,624 729,909 9,928,364 6,364,597 64.11% 46.45%\r\nNov. 2, 1976 P 14,196,000 5,725,718 3,468,439 786,331 9,980,488 8,137,202 81.53% 57.32%\r\nNov. 7, 1978 14,781,000 5,729,959 3,465,384 934,643 10,129,986 7,132,210 70.41% 48.25%\r\nNov. 6, 1979 S 15,083,000 5,594,018 3,406,854 1,006,085 10,006,957 3,740,800 37.38% 24.80%\r\nNov. 4, 1980 P 15,384,000 6,043,262 3,942,768 1,375,593 11,361,623 8,775,459 77.24% 57.04%\r\nNov. 2, 1982 15,984,000 6,150,716 4,029,684 1,378,699 11,559,099 8,064,314 69.78% 50.45%\r\nNov. 6, 1984 P 16,582,000 6,804,263 4,769,129 1,500,238 13,073,630 9,796,375 74.93% 59.08%\r\nNov. 4, 1986 17,561,000 6,524,496 4,912,581 1,396,843 12,833,920 7,617,142 59.35% 43.38%\r\nNov. 8, 1988 P 19,052,000 7,052,368 5,406,127 1,546,378 14,004,873 10,194,539 72.81% 53.51%\r\nNov. 6, 1990 19,245,000 6,671,747 5,290,202 1,516,078 13,478,027 7,899,131 58.61% 41.05%\r\nNov. 3, 1992 P 20,864,000 7,410,914 5,593,555 2,097,004 15,101,473 11,374,565 75.32% 54.52%\r\nNov. 2, 1993 S 20,797,000 7,110,142 5,389,313 2,043,168 14,524,623 5,282,443 36.37% 27.73%\r\nNov. 8, 1994 18,946,000 7,219,635 5,472,391 2,031,758 14,723,784 8,900,593 60.45% 46.98%\r\nNov. 5, 1996 P 19,526,991 7,387,504 5,704,536 2,570,035 15,662,075 10,263,490 65.53% 52.56%\r\nNov. 3, 1998 20,806,462 6,989,006 5,314,912 2,665,267 14,969,185 8,621,121 57.59% 41.43%\r\nNov. 7, 2000 P 21,461,275 7,134,601 5,485,492 3,087,214 15,707,307 11,142,843 70.94% 51.92%\r\nNov. 5, 2002 21,466,274 6,825,400 5,388,895 3,089,174 15,303,469 7,738,821 50.57% 36.05%\r\nOct.  7, 2003 S 21,833,141 6,718,111 5,429,256 3,236,059 15,383,526 9,413,494 61.20% 43.12%\r\nNov. 2, 2004 P 22,075,036 7,120,425 5,745,518 3,691,330 16,557,273 12,589,683 76.04% 57.03%\r\nNov. 8, 2005 S 22,487,768 6,785,188 5,524,609 3,581,685 15,891,482 7,968,757 50.14% 35.44%\r\nNov. 7, 2006 22,652,190 6,727,908 5,436,314 3,672,886 15,837,108 8,899,059 56.19% 39.29%\r\nNov. 4, 2008 P 23,208,710 7,683,495 5,428,052 4,192,544 17,304,091 13,743,177 79.42% 59.22%\r\nMay 19, 2009 S 23,385,819 7,642,108 5,325,558 4,185,346 17,153,012 4,871,945 28.40% 20.80%\r\nHISTORICAL VOTER REGISTRATION AND\r\nPARTICIPATION IN STATEWIDE GENERAL ELECTIONS 1910-2016\r\nVotes CastRegistration\r\n5Election Date Eligible Democratic Republican Other         Total Total Votes\r\nTurnout \r\nRegistered\r\nTurnout \r\nEligible\r\nNov. 2, 2010 23,551,699 7,620,240 5,361,875 4,303,768 17,285,883 10,300,392 59.59% 43.74%\r\nNov. 6, 2012 P 23,802,577 7,966,422 5,356,608 4,922,940 18,245,970 13,202,158 72.36% 55.47%\r\nNov. 4, 2014 24,288,145 7,708,683 5,005,422 5,089,718 17,803,823 7,513,972 42.20% 30.94%\r\nNov. 8, 2016 P 24,875,293 8,720,417 5,048,398 5,642,956 19,411,771 14,610,509 75.27% 58.74%\r\nNotes\r\n* Indicates information not available. \r\nIn 1911, women gained the right to vote in California.\r\nIn 1972, the voting age was lowered from 21 to 18.\r\nRegistration Votes Cast\r\nP indicates a presidential election year.\r\nThe first statewide record of party affiliations was reported in 1922.\r\nHISTORICAL VOTER REGISTRATION AND\r\nPARTICIPATION IN STATEWIDE GENERAL ELECTIONS 1910-2016 (continued)\r\nS indicates a statewide special election.\r\n"
```

This can be useful for non-tabular content, getting a sense of the document's contents, or troubleshooting the main extraction function (e.g., sometimes there is non-visible text that confuses `extract_tables()`). `extract_metadata()` returns a list of the PDF's embedded document metadata:


```r
str(extract_metadata(tmp))
```

```
## List of 10
##  $ pages   : int 2
##  $ title   : chr "Statement of Vote - General Election, November 8, 2016"
##  $ author  : NULL
##  $ subject : chr "Statement of Vote - General Election, November 8, 2016"
##  $ keywords: chr "Statement of Vote - General Election, November 8, 2016"
##  $ creator : chr "Acrobat PDFMaker 11 for Excel"
##  $ producer: chr "Adobe PDF Library 11.0"
##  $ created : chr "Fri Dec 16 18:54:13 GMT 2016"
##  $ modified: chr "Fri Dec 16 18:54:44 GMT 2016"
##  $ trapped : NULL
```

The `make_thumbnails()` function produces images (by default PNG) of pages, which can also be useful for debugging or just for the mundane purpose of image conversion:


```r
thumb <- make_thumbnails(tmp, pages = 1)
library("png")
thispng <- readPNG(thumb, native = TRUE)
d <- get_page_dims(tmp, pages = 1)[[1]]
plot(c(0, d[1]), c(0, d[2]), type = "n", xlab = "", ylab = "", asp = 1)
rasterImage(thispng, 0, 0, d[1], d[2])
```

![plot of chunk example2d](mJZSM3P.png)

And, lastly, the `split_pdf()` and `merge_pdf()` functions can extract specific pages from a PDF or merge multiple PDFs together. Those functions should find multiple uses cases beyond the challenges of working with other peoples' data.

## Conclusion

`tabulizer` can't solve all your PDF problems. More likely than not you'll at some point encounter a PDF that contains scanned tables or tables that tabula-java's algorithms can't identify well. But for a wide array of well-formatted PDF tables, `tabulizer` should provide a much simpler and much faster initial extraction of data than attempting to transcribe their contents manually.

### Contribute

As always, the [issue tracker](https://github.com/ropensci/tabulizer/issues) on Github is open for suggestions, bug reports, and package support. [Pull requests](https://github.com/ropensci/tabulizer/pulls) are always welcome.

I've flagged some specific issues on GitHub which interested users might want to help out with. These range from some basic issues:

 - Identifying and creating [example use cases for the new `tabulizer` wiki](https://github.com/ropensci/tabulizer/issues/47) to showcase how the package works
 - Adding [comprehensive, cross-platform installation instructions](https://github.com/ropensci/tabulizer/issues/46) to deal with the various intricacies of Java and rJava on various platforms

To moderately difficult issues, like:

 - [Improving the functionality and attractiveness of the Shiny-based `extract_areas()` graphical interface](https://github.com/ropensci/tabulizer/issues/49)

To more advanced topics that more experienced developers - especially those with Java experience - might be interested in working on:

 - Improving handling of [non-latin encodings](https://github.com/ropensci/tabulizer/issues/10) including adding tests thereof
 - Preparing `tabulizer` for [the migration of the tabula-java library to PDFBox 2.0](https://github.com/ropensci/tabulizer/issues/48), which will change some of the underlying classes (and methods thereof) that `tabulizer` calls from both tabula-java and PDFBox

Help of any kind on these issues will be very useful for getting the package ready for CRAN release!

### Acknowledgments

Many, many thanks to the Tabula team who have done considerable work to make the tabula-java library on which `tabulizer` depends. I also want to express considerable thanks to [David Gohel](https://github.com/davidgohel) and [Lincoln Mullen](https://github.com/lmullen) for their feedback during the [rOpenSci onboarding process](https://github.com/ropensci/software-review/issues/42), which resulted in numerous improvements to the package and its usability, not least of which is the interactive shiny widget. Thanks, too, to [Scott Chamberlain](https://github.com/sckott) for overseeing the review process and to the whole of rOpenSci for their support of the R community.<|MERGE_RESOLUTION|>--- conflicted
+++ resolved
@@ -16,11 +16,7 @@
 
 
 
-<<<<<<< HEAD
-There is no problem in science quite as frustrating as *other peoples' data*. Whether it's malformed spreadsheets, disorganized documents, proprietary file formats, data without metadata, or any other data scenario created by someone else, [scientists have taken to Twitter to complain about it](https://twitter.com/hashtag/otherpeoplesdata?src=hash). As a political scientist who regularly encounters so-called "open data" in PDFs, this problem is particularly irritating. PDFs may have "portable" in their name, making them display consistently on various platforms, but that portability means any information contained in a PDF is irritatingly difficult to extract computationally. Encountering "open data" PDFs therefore makes me shout things like this repeatedly.
-=======
 There is no problem in science quite as frustrating as *other peoples' data*. Whether it's malformed spreadsheets, disorganized documents, proprietary file formats, data without metadata, or any other data scenario created by someone else, [scientists have taken to Twitter to complain about it](https://twitter.com/hashtag/otherpeoplesdata?src=hash). As a political scientist who regularly encounters so-called "open data" in PDFs, this problem is particularly irritating. PDFs may have "portable" in their name, making them display consistently on various platforms, but that portability means any information contained in a PDF is irritatingly difficult to extract computationally. 
->>>>>>> c32c049d
 
 What can we do about such data other than extract it by hand? One answer is rely on [`tabulizer`](https://github.com/ropensci/tabulizer) a package I submitted to rOpenSci that reduces some and often all of the hassle of extracting tabular data locked inside PDFs.
 
