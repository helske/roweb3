--- conflicted
+++ resolved
@@ -2,8 +2,5 @@
 name: Lincoln Mullen
 link: https://lincolnmullen.com
 github: lmullen
-<<<<<<< HEAD
-=======
 bio: Former editor, rOpenSci Software Peer Review
->>>>>>> 9cf7a2e1
 ---