--- conflicted
+++ resolved
@@ -2,11 +2,7 @@
 name: Mauro Lepore
 bio: Associate editor of rOpenSci Software Peer Review
 github: maurolepore
-<<<<<<< HEAD
-bio: Associate editor of rOpenSci Software Peer Review
-=======
 twitter: mauro_lepore
 orcid: 0000-0002-1986-7988
 img: img/team/mauro-lepore.jpg
->>>>>>> 9cf7a2e1
 ---